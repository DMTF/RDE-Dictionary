--- conflicted
+++ resolved
@@ -115,13 +115,8 @@
         },
         "gitpython": {
             "hashes": [
-<<<<<<< HEAD
                 "sha256:39ae158ee8c360ee5a872fc411705430d4875cbe894654edbe39e246e38e4d64",
                 "sha256:90400ecfa87bac36ac75dfa7b62e83a02017b51759f6eef4494e4de775b2b4be"
-=======
-                "sha256:8d9b8cb1e80b9735e8717c9362079d3ce4c6e5ddeebedd0361b228c3a67a62f6",
-                "sha256:e3d59b1c2c6ebb9dfa7a184daf3b6dd4914237e7488a1730a6d8f6f5d0b4187f"
->>>>>>> 04154d9d
             ],
             "index": "pypi",
             "version": "==3.1.32"
@@ -238,13 +233,8 @@
                 "sha256:8d22f86aae8ef5e410d4f539fde9ce6b2113a001bb4d189e0aed70642d602b11",
                 "sha256:de7df1803967d2c2a98e4b11bb7d6bd9210474c46e8a0401514e3a42a75ebde4"
             ],
-<<<<<<< HEAD
             "markers": "python_version >= '3.7'",
             "version": "==2.0.4"
-=======
-            "markers": "python_version >= '2.7' and python_version not in '3.0, 3.1, 3.2, 3.3, 3.4' and python_version < '4'",
-            "version": "==1.25.11"
->>>>>>> 04154d9d
         }
     },
     "develop": {
