--- conflicted
+++ resolved
@@ -378,12 +378,8 @@
                                         decode_stream,
                                         io.BytesIO(bytes(encoded_bytes)),
                                         schema_dictionary.dictionary_byte_array,
-<<<<<<< HEAD
-                                        annotation_dictionary.dictionary_byte_array, pdr_map, deferred_binding_strings
-=======
                                         annotation_dictionary.dictionary_byte_array,
-                                        error_schema_dictionary, pdr_map, {}
->>>>>>> d6cc8bf0
+                                        error_schema_dictionary, pdr_map, deferred_binding_strings
                                     )
         assert decode_success,'Decode failure'
 
